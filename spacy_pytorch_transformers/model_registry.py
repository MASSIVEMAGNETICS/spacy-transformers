--- conflicted
+++ resolved
@@ -141,27 +141,6 @@
 
 
 @layerize
-<<<<<<< HEAD
-def tanh(X, drop=0.):
-    xp = get_array_module(X)
-    Y = xp.tanh(X)
-
-    def backprop_tanh(dY, sgd=None):
-        one = dY.dtype.type(1)
-        return dY * (one - Y*Y)
-
-    return Y, backprop_tanh
-
-@layerize
-def softmax(X, drop=0.):
-    ops = Model.ops
-    Y = ops.softmax(X)
-
-    def backprop_softmax(dY, sgd=None):
-        return ops.backprop_softmax(Y, dY)
-
-    return Y, backprop_softmax
-=======
 def softmax(X, drop=0.):
     ops = Model.ops
     Y = ops.softmax(X)
@@ -179,5 +158,4 @@
         one = Y.dtype.type(1)
         dX = dY * (1 - Y * Y)
         return dX
-    return Y, backprop_tanh
->>>>>>> 2e4c5220
+    return Y, backprop_tanh