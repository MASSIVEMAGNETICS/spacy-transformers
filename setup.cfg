[metadata]
version = 1.1.9
description = spaCy pipelines for pre-trained BERT and other transformers
url = https://spacy.io
author = Explosion
author_email = contact@explosion.ai
license = MIT
long_description = file: README.md
long_description_content_type = text/markdown
classifiers =
    Development Status :: 5 - Production/Stable
    Environment :: Console
    Intended Audience :: Developers
    Intended Audience :: Science/Research
    Topic :: Scientific/Engineering
    Topic :: Scientific/Engineering :: Artificial Intelligence
    License :: OSI Approved :: MIT License
    Operating System :: POSIX :: Linux
    Operating System :: MacOS :: MacOS X
    Operating System :: Microsoft :: Windows
    Programming Language :: Python :: 3
    Programming Language :: Python :: 3.6
    Programming Language :: Python :: 3.7
    Programming Language :: Python :: 3.8
    Programming Language :: Python :: 3.9
    Programming Language :: Python :: 3.10

[options]
zip_safe = false
include_package_data = true
python_requires = >=3.6
install_requires =
    spacy>=3.4.0,<4.0.0
<<<<<<< HEAD
    transformers>=3.4.0,<4.22.0
    numpy>=1.15.0
=======
    transformers>=3.4.0,<4.25.0
>>>>>>> 6e6548b5
    torch>=1.6.0
    srsly>=2.4.0,<3.0.0
    dataclasses>=0.6,<1.0; python_version < "3.7"
    spacy-alignments>=0.7.2,<1.0.0

[options.extras_require]
cuda =
    cupy>=5.0.0b4
cuda80 =
    cupy-cuda80>=5.0.0b4
cuda90 =
    cupy-cuda90>=5.0.0b4
cuda91 =
    cupy-cuda91>=5.0.0b4
cuda92 =
    cupy-cuda92>=5.0.0b4
cuda100 =
    cupy-cuda100>=5.0.0b4
cuda101 =
    cupy-cuda101>=5.0.0b4
cuda102 =
    cupy-cuda102>=5.0.0b4
cuda110 =
    cupy-cuda110>=5.0.0b4
cuda111 =
    cupy-cuda111>=5.0.0b4
cuda112 =
    cupy-cuda112>=5.0.0b4

[options.entry_points]
spacy_factories =
    transformer = spacy_transformers.pipeline_component:make_transformer

spacy_architectures =
    spacy-transformers.TransformerListener.v1 = spacy_transformers:architectures.transformer_listener_tok2vec_v1
    spacy-transformers.Tok2VecTransformer.v1 = spacy_transformers:architectures.transformer_tok2vec_v1
    spacy-transformers.Tok2VecTransformer.v2 = spacy_transformers:architectures.transformer_tok2vec_v2
    spacy-transformers.Tok2VecTransformer.v3 = spacy_transformers:architectures.transformer_tok2vec_v3
    spacy-transformers.TransformerModel.v1 = spacy_transformers:architectures.create_TransformerModel_v1
    spacy-transformers.TransformerModel.v2 = spacy_transformers:architectures.create_TransformerModel_v2
    spacy-transformers.TransformerModel.v3 = spacy_transformers:architectures.create_TransformerModel_v3

[bdist_wheel]
universal = true

[sdist]
formats = gztar

[flake8]
ignore = E203, E266, E501, E731, W503
max-line-length = 80
select = B,C,E,F,W,T4,B9
exclude =
    .env,
    .git,
    __pycache__,

[mypy]
ignore_missing_imports = True
no_implicit_optional = True
plugins = pydantic.mypy, thinc.mypy

[coverage:run]

[coverage:report]
omit =
    **/tests/*
    **/_vendorized/*
    **/about.py
exclude_lines =
    pragma: no cover
    # Don't complain about missing debug-only code:
    def __unicode__
    def __repr__
    if self\.debug
    # Don't complain if tests don't hit defensive assertion code:
    raise AssertionError
    raise NotImplementedError
    # Don't complain if non-runnable code isn't run:
    if 0:
    if __name__ == .__main__.:
show_missing = True<|MERGE_RESOLUTION|>--- conflicted
+++ resolved
@@ -31,12 +31,8 @@
 python_requires = >=3.6
 install_requires =
     spacy>=3.4.0,<4.0.0
-<<<<<<< HEAD
-    transformers>=3.4.0,<4.22.0
     numpy>=1.15.0
-=======
     transformers>=3.4.0,<4.25.0
->>>>>>> 6e6548b5
     torch>=1.6.0
     srsly>=2.4.0,<3.0.0
     dataclasses>=0.6,<1.0; python_version < "3.7"
